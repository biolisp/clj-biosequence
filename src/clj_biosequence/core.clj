--- conflicted
+++ resolved
@@ -317,7 +317,6 @@
       (ind/delete-index outfile)
       (println (str "Exception: " (.getMessage e))))))
 
-<<<<<<< HEAD
 (defn index-biosequence-collection
   [coll index-file]
   (try
@@ -329,12 +328,10 @@
     (catch Exception e
       (ind/delete-index (bs-path index-file))
       (println (str "Exception: " (.getMessage e))))))
-=======
 
 (defn delete-indexed-biosequence
   [index-file]
   (ind/delete-index (bs-path index-file)))
->>>>>>> 568dd30a
 
 (defn get-object
   [reader key func]
