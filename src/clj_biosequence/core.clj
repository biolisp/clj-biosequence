(ns clj-biosequence.core
  (:require [clojure.java.io :refer [writer reader input-stream]]
            [fs.core :refer [file? absolute-path extension]]
            [clj-http.client :as client]
            [clojure.string :refer [trim split upper-case]]
            [clj-biosequence.alphabet :as ala]
            [clj-biosequence.indexing :as ind]
            [iota :as iot]
            [clj-time.format :refer [formatter parse unparse]]
            [clojure.core.reducers :as r])
  (:import
   (org.apache.commons.compress.compressors.bzip2
    BZip2CompressorInputStream)))

(declare init-fasta-sequence)

;;;;;;;;;;;;;;;;;;;;;;;;;;;;;;;;;;;;;;;;;;;;
;; utilities
;;;;;;;;;;;;;;;;;;;;;;;;;;;;;;;;;;;;;;;;;;;;

(defmacro get-text
  "Low level macro for retrieving data from xml elements."
  [obj & keys]
  `(zf/xml1-> (clojure.zip/xml-zip (:src ~obj))
              ~@keys clojure.data.zip.xml/text))

(defmacro get-list
  "Low level macro for retrieving data from xml elements."
  [obj & keys]
  `(zf/xml-> (clojure.zip/xml-zip (:src ~obj))
            ~@keys))

(defmacro get-one
  "Low level macro for retrieving data from xml elements."
  [obj & keys]
  `(zf/xml1-> (clojure.zip/xml-zip (:src ~obj))
              ~@keys))

;;;;;;;;;;;;;;;;;;;;;;;;;;;;;;;;;;;;;;;;;;;;
;; date
;;;;;;;;;;;;;;;;;;;;;;;;;;;;;;;;;;;;;;;;;;;;

(defn make-date
  [str f]
  (parse f str))

(defn make-date-format
  [str]
  (formatter str))

(defn parse-date
  [d]
  (if d
    (unparse (formatter "yyyy-MM-dd") d)))

;;;;;;;;;;;;;;;;;;;;;;;;;;;;;;;;;;;;;;;;;;;;
;; protocols 
;;;;;;;;;;;;;;;;;;;;;;;;;;;;;;;;;;;;;;;;;;;;

(load "protocols")

;;;;;;;;;;;;;;;;;;;;;;;;;;;;;;;;;;;;;;;;;;;;
;; network
;;;;;;;;;;;;;;;;;;;;;;;;;;;;;;;;;;;;;;;;;;;;

(def bioseq-proxy (atom {}))

(defn set-bioseq-proxy!
  [params]
  (reset! bioseq-proxy params))

(defn get-req
  ([a] (get-req a {}))
  ([a param]
   (client/get a (merge param @bioseq-proxy))))

(defn post-req
  [a param]
  (client/post a (merge param @bioseq-proxy)))

;;;;;;;;;;;;;;;;;;;;;;;;;;;;;;
;; functions
;;;;;;;;;;;;;;;;;;;;;;;;;;;;;;

(defn- bioseq->string
  "Returns the sequence of a biosequence as a string with newlines
  every 80 chars."
  [bs]
  (apply str (interpose "\n"
                        (map #(apply str %)
                             (partition-all 80 (bs-seq bs))))))

(defn fasta-string
  [bioseq]
  "Returns the biosequence as a fasta formatted string."
  (str ">" (accession bioseq) " "
       (description bioseq) "\n" (bioseq->string bioseq) "\n"))


(defn sub-bioseq
  "Returns a new fasta sequence object with the sequence corresponding
   to 'beg' (inclusive) and 'end' (exclusive) of 'bs'. If no 'end'
   argument returns from 'start' to the end of the sequence. Zero
   based index."
  ([bs beg] (sub-bioseq bs beg nil))
  ([bs beg end]
     (init-fasta-sequence (accession bs)
                          (str (description bs)
                               " [" beg " - "
                               (if end end "End") "]")
                          (alphabet bs)
                          (if end
                            (apply str (subvec (bs-seq bs) beg end))
                            (apply str (subvec (bs-seq bs) beg))))))

(defn get-interval-sequence
  "Returns a fasta sequence corresponding to the provided interval."
  [interval bs]
  (cond
   ;; circular DNA spanning origin not comp
   (and (> (start interval) (end interval))
        (not (comp? interval))) 
   (let [o (sub-bioseq bs (- (start interval) 1))
         t (sub-bioseq bs 0 (end interval))]
     (assoc o :sequence (vec (concat (bs-seq o) (bs-seq t)))
            :description (str (second (re-find #"^(.+)\s[^\[]+\]$"))
                              " [" (start interval) " - " (end interval) "]")))
   ;; circular DNA spanning origin comp direction
   (and (comp? interval)
        (> (end interval) (start interval)))
   (let [o (sub-bioseq bs (- (end interval) 1))
         t (sub-bioseq bs 0 (start interval))]
     (assoc o :sequence (vec (concat (bs-seq o) (bs-seq t)))
            :description (str (second (re-find #"^(.+)\s[^\[]+\]$"))
                              " [" (end interval) " - " (start interval) "]")))
   ;; otherwise as usual
   :else
   (let [s (if (comp? interval)
             (- (end interval) 1)
             (- (start interval) 1))
         e (if (comp? interval)
             (start interval)
             (end interval))]
     (sub-bioseq bs s e))))

(defn get-feature-sequence
  "Returns a fastaSequence object containing the sequence specified in
  a feature object from a biosequence."
  [feature bs]
  (let [intervals (intervals feature)]
    (init-fasta-sequence
     (accession bs)
     (str (description bs) " - Feature: " (obj-type feature)
          " - [" (start (first intervals)) "-" (end (last intervals)) "]")
     (alphabet bs)
     (vec (mapcat #(if (comp? %)
                     (apply str (subvec (ala/revcom (bs-seq bs))
                                        (- (end %) 1)
                                        (start %)))
                     (apply str (subvec (bs-seq bs)
                                        (- (start %) 1)
                                        (end %)))) intervals)))))

;;;;;;;;;;;;;;
;; utilities
;;;;;;;;;;;;;;

(defn biosequence->file
  "Takes a collection of biosequences and prints them to file. To
  append to an existing file use `:append true` and the `:func`
  argument can be used to pass a function that will be used to prepare
  the printed output, the default is `fasta-string` which will print
  the biosequences to the file in fasta format. Returns the file."
  [bs file & {:keys [append func] :or {append true func fasta-string}}]
  (with-open [w (writer file :append append)]
    (dorun (map #(let [n (func %)]
                   (if n
                     (.write w (str n "\n"))))
                bs)))
  file)

(defn clean-sequence
  "Removes spaces and newlines and checks that all characters are
   legal characters for the supplied alphabet. Replaces non-valid
   characters with \\X. If `a' is not a defined alphabet throws an
   exception."
  [s a]
  (let [k (ala/get-alphabet a)
        w #{\space \newline}
        t (if (string? s) (upper-case s) s)]
    (loop [l t a []]
      (if-not (seq l)
        a
        (let [c (first l)]
          (if (not (w c))
            (recur (rest l) (conj a (if (k c) c \X)))
            (recur (rest l) a)))))))

<<<<<<< HEAD
;; utilities

(defn protein-charge
  "Calculates the theoretical protein charge at the specified
  pH (default 7). Uses pKa values set out in the protein alphabets
  from cl-biosequence.alphabet. Considers Lys, His, Arg, Glu, Asp, Tyr
  and Cys residues only and ignores all other amino acids. The number
  of disulfides can be specified and 2 times this figure will be
  deducted from the number of Cys residues used in the calculation.
  Values used for the pKa of the N-term and C-term are 9.69 and 2.34
  respectively."
  [p & {:keys [ph disulfides] :or {ph 7 disulfides 0}}]
  (if-not (protein? p)
    (throw (Throwable. "Protein charge calculations can only be performed on protein objects.")))
  (let [a (ala/get-alphabet :signalpAminoAcids)
        ncalc (fn [x n]
                (* n
                   (/ (Math/pow 10 x) (+ (Math/pow 10 ph) (Math/pow 10 x)))))
        ccalc (fn [x n]
                (* n
                   (/ (Math/pow 10 ph) (+ (Math/pow 10 ph) (Math/pow 10 x)))))
        freq (frequencies (bs-seq p))
        cys (let [c (freq \C)
                  f (if c (- c (* 2 disulfides)) 0)]
              (if (>= f 0)
                f
                (throw (Throwable. "More disulfides specified than Cys residues."))))]
    (- (reduce + (cons (ncalc 9.69 1) (map (fn [[x n]] (ncalc (:pka (a x)) n))
                                           (select-keys freq [\K \H \R]))))
       (+ (ccalc (:pka (a \C)) cys)
          (reduce + (cons (ccalc 2.34 1) (map (fn [[x n]] (ccalc (:pka (a x)) n))
                                              (select-keys freq [\E \D \Y]))))))))

;; serialising

(defn- bs-freeze
  [this]
  (freeze this))

(defn- bs-thaw
  [this]
  (thaw this))

(defrecord indexWriter [strm]

  java.io.Closeable
  
  (close [this]
    (.close ^java.io.RandomAccessFile (:strm this))))

(defn init-index-writer
  [file]
  (->indexWriter (RandomAccessFile. (str (bs-path file) ".bin") "rw")))

(defn print-tagged
  [o w]
  (tag/pr-tagged-record-on o w))

(defprotocol indexFileIO
  (bs-writer [this]))

(defn write-and-position
  [obj writer acc]
  (let [o (nip/freeze obj)
        off (.getFilePointer (:strm writer))]
    (.write (:strm writer) o)
    (vector acc (list off (count o)))))

(defn index-biosequence-file
  [file]
  (let [ifile (index-file file)]
    (with-open [o (bs-writer ifile)]
      (let [i (assoc ifile :index
                (with-open [r (bs-reader file)]
                  (->> (biosequence-seq r)
                       (map #(write-and-position % o (accession %)))
                       (into {}))))]
        (spit (str (bs-path ifile) ".idx") (pr-str i))
        i))))

(defn merge-files
  [files outfile]
  (let [ifile (index-file (first files) outfile)]
    (with-open [o (bs-writer ifile)]
      (let [i (assoc ifile :index
                     (apply merge (map
                                   (fn [x] (with-open [r (bs-reader x)]
                                            (->> (biosequence-seq r)
                                                 (map #(write-and-position % o (accession %)))
                                                 (into {}))))
                                   files)))]
           (spit (str (bs-path ifile) ".idx") (pr-str i))
           i))))

(defn read-one
  [off len file]
  (let [bb (byte-array len)]
    (with-open [r (RandomAccessFile. file "r")]
      (.seek r off)
      (.read r bb)
      (bs-thaw bb))))

(defn- my-record-tag-reader
  [tag val]
  (when-let [factory (and (map? val)
                          (tag/tag->factory tag))]
    (factory val)))

(def my-tagged-default-reader 
  (tag/some-tag-reader-fn my-record-tag-reader))

(defn load-indexed-file
  [path]
  (edn/read-string {:default my-tagged-default-reader
                    :readers {'clojure.data.xml.Element clojure.data.xml/map->Element}}
                   (slurp (str path ".idx"))))
=======
(defn object->file
  "Spits an object to file after making sure *print-length* is
  temporarily set to false."
  [obj file]
  (binding [*print-length* false]
    (spit file (pr-str obj))))
>>>>>>> 99355295

;; helper files

(load "dna")
(load "protein")
(load "bioreader")
(load "serialising")
(load "mapping")
(load "fasta")<|MERGE_RESOLUTION|>--- conflicted
+++ resolved
@@ -95,7 +95,6 @@
   "Returns the biosequence as a fasta formatted string."
   (str ">" (accession bioseq) " "
        (description bioseq) "\n" (bioseq->string bioseq) "\n"))
-
 
 (defn sub-bioseq
   "Returns a new fasta sequence object with the sequence corresponding
@@ -196,131 +195,12 @@
             (recur (rest l) (conj a (if (k c) c \X)))
             (recur (rest l) a)))))))
 
-<<<<<<< HEAD
-;; utilities
-
-(defn protein-charge
-  "Calculates the theoretical protein charge at the specified
-  pH (default 7). Uses pKa values set out in the protein alphabets
-  from cl-biosequence.alphabet. Considers Lys, His, Arg, Glu, Asp, Tyr
-  and Cys residues only and ignores all other amino acids. The number
-  of disulfides can be specified and 2 times this figure will be
-  deducted from the number of Cys residues used in the calculation.
-  Values used for the pKa of the N-term and C-term are 9.69 and 2.34
-  respectively."
-  [p & {:keys [ph disulfides] :or {ph 7 disulfides 0}}]
-  (if-not (protein? p)
-    (throw (Throwable. "Protein charge calculations can only be performed on protein objects.")))
-  (let [a (ala/get-alphabet :signalpAminoAcids)
-        ncalc (fn [x n]
-                (* n
-                   (/ (Math/pow 10 x) (+ (Math/pow 10 ph) (Math/pow 10 x)))))
-        ccalc (fn [x n]
-                (* n
-                   (/ (Math/pow 10 ph) (+ (Math/pow 10 ph) (Math/pow 10 x)))))
-        freq (frequencies (bs-seq p))
-        cys (let [c (freq \C)
-                  f (if c (- c (* 2 disulfides)) 0)]
-              (if (>= f 0)
-                f
-                (throw (Throwable. "More disulfides specified than Cys residues."))))]
-    (- (reduce + (cons (ncalc 9.69 1) (map (fn [[x n]] (ncalc (:pka (a x)) n))
-                                           (select-keys freq [\K \H \R]))))
-       (+ (ccalc (:pka (a \C)) cys)
-          (reduce + (cons (ccalc 2.34 1) (map (fn [[x n]] (ccalc (:pka (a x)) n))
-                                              (select-keys freq [\E \D \Y]))))))))
-
-;; serialising
-
-(defn- bs-freeze
-  [this]
-  (freeze this))
-
-(defn- bs-thaw
-  [this]
-  (thaw this))
-
-(defrecord indexWriter [strm]
-
-  java.io.Closeable
-  
-  (close [this]
-    (.close ^java.io.RandomAccessFile (:strm this))))
-
-(defn init-index-writer
-  [file]
-  (->indexWriter (RandomAccessFile. (str (bs-path file) ".bin") "rw")))
-
-(defn print-tagged
-  [o w]
-  (tag/pr-tagged-record-on o w))
-
-(defprotocol indexFileIO
-  (bs-writer [this]))
-
-(defn write-and-position
-  [obj writer acc]
-  (let [o (nip/freeze obj)
-        off (.getFilePointer (:strm writer))]
-    (.write (:strm writer) o)
-    (vector acc (list off (count o)))))
-
-(defn index-biosequence-file
-  [file]
-  (let [ifile (index-file file)]
-    (with-open [o (bs-writer ifile)]
-      (let [i (assoc ifile :index
-                (with-open [r (bs-reader file)]
-                  (->> (biosequence-seq r)
-                       (map #(write-and-position % o (accession %)))
-                       (into {}))))]
-        (spit (str (bs-path ifile) ".idx") (pr-str i))
-        i))))
-
-(defn merge-files
-  [files outfile]
-  (let [ifile (index-file (first files) outfile)]
-    (with-open [o (bs-writer ifile)]
-      (let [i (assoc ifile :index
-                     (apply merge (map
-                                   (fn [x] (with-open [r (bs-reader x)]
-                                            (->> (biosequence-seq r)
-                                                 (map #(write-and-position % o (accession %)))
-                                                 (into {}))))
-                                   files)))]
-           (spit (str (bs-path ifile) ".idx") (pr-str i))
-           i))))
-
-(defn read-one
-  [off len file]
-  (let [bb (byte-array len)]
-    (with-open [r (RandomAccessFile. file "r")]
-      (.seek r off)
-      (.read r bb)
-      (bs-thaw bb))))
-
-(defn- my-record-tag-reader
-  [tag val]
-  (when-let [factory (and (map? val)
-                          (tag/tag->factory tag))]
-    (factory val)))
-
-(def my-tagged-default-reader 
-  (tag/some-tag-reader-fn my-record-tag-reader))
-
-(defn load-indexed-file
-  [path]
-  (edn/read-string {:default my-tagged-default-reader
-                    :readers {'clojure.data.xml.Element clojure.data.xml/map->Element}}
-                   (slurp (str path ".idx"))))
-=======
 (defn object->file
   "Spits an object to file after making sure *print-length* is
   temporarily set to false."
   [obj file]
   (binding [*print-length* false]
     (spit file (pr-str obj))))
->>>>>>> 99355295
 
 ;; helper files
 
